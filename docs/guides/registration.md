--- conflicted
+++ resolved
@@ -52,11 +52,7 @@
 `(EnvName)-v(version)`, where the version number starts at `v0`.
 
 For examples on how to register environments, please see our
-<<<<<<< HEAD
-[jumanji/\_\_init\_\_.py](jumanji/__init__.py) file.
-=======
 [jumanji/\_\_init\_\_.py](https://github.com/instadeepai/jumanji/tree/main/jumanji/__init__.py) file.
->>>>>>> be023402
 
     Note that Jumanji doesn't allow users to overwrite the registration of an existing environment.
 
