# Snake Environment 🐍

<p align="center">
<<<<<<< HEAD
        <img src="../env_anim/snake.gif" width="300"/>
</p>

We provide here an implementation of the Snake environment from [(Bonnet et al., 2021)](https://arxiv.org/abs/2111.00206).
The goal of the agent is to navigate in a grid world (by default of size 12x12) to collect as many
fruits as possible without colliding with its own body (i.e. looping on itself).


## Observation
- `grid`: jax array (float) of shape `(num_rows, num_cols, 5)`, feature maps (image) that include
    information about the fruit, the snake head, its body and tail.
- `step_count`: jax array (int32) of shape `()`, current number of steps in the episode.
=======
        <img src="../env_anim/snake.gif" width="500"/>
</p>

We provide here an implementation of the _Snake_ environment from
[(Bonnet et al., 2021)](https://arxiv.org/abs/2111.00206). The goal of the agent is to navigate
in a grid world (by default of size 12x12) to collect as many fruits as possible without colliding
with its own body (i.e. looping on itself).


## Observation

- `grid`: jax array (float) of shape `(num_rows, num_cols, 5)`, feature maps (image) that include
    information about the fruit, the snake head, its body and tail.

- `step_count`: jax array (int32) of shape `()`, current number of steps in the episode.

>>>>>>> be023402
- `action_mask`: jax array (bool) of shape `(4,)`, array specifying which directions the snake can
    move in from its current position.


## Action
The action space is a `DiscreteArray` of integer values: `[0,1,2,3]` -> `[Up, Right, Down, Left]`.


## Reward
The reward is `+1` upon collection of a fruit and `0` otherwise.


## Registered Versions 📖
- `Snake-v1`: Snake game on a board of size 12x12 with a time limit of `4000`.<|MERGE_RESOLUTION|>--- conflicted
+++ resolved
@@ -1,20 +1,6 @@
 # Snake Environment 🐍
 
 <p align="center">
-<<<<<<< HEAD
-        <img src="../env_anim/snake.gif" width="300"/>
-</p>
-
-We provide here an implementation of the Snake environment from [(Bonnet et al., 2021)](https://arxiv.org/abs/2111.00206).
-The goal of the agent is to navigate in a grid world (by default of size 12x12) to collect as many
-fruits as possible without colliding with its own body (i.e. looping on itself).
-
-
-## Observation
-- `grid`: jax array (float) of shape `(num_rows, num_cols, 5)`, feature maps (image) that include
-    information about the fruit, the snake head, its body and tail.
-- `step_count`: jax array (int32) of shape `()`, current number of steps in the episode.
-=======
         <img src="../env_anim/snake.gif" width="500"/>
 </p>
 
@@ -31,7 +17,6 @@
 
 - `step_count`: jax array (int32) of shape `()`, current number of steps in the episode.
 
->>>>>>> be023402
 - `action_mask`: jax array (bool) of shape `(4,)`, array specifying which directions the snake can
     move in from its current position.
 
