# Knapskack Environment

<p align="center">
<<<<<<< HEAD
        <img src="../env_anim/knapsack.gif" width="350"/>
=======
        <img src="../env_anim/knapsack.gif" width="450"/>
>>>>>>> be023402
</p>

We provide here a Jax JIT-able implementation of the
[knapskack problem](https://en.wikipedia.org/wiki/Knapsack_problem).

<<<<<<< HEAD
The knapsack problem is a famous problem in combinatorial optimization. The goal is to determine, given
a set of items, each with a weight and a value, which items to include in a collection so that
=======
The knapsack problem is a famous problem in combinatorial optimization. The goal is to determine,
given a set of items, each with a weight and a value, which items to include in a collection so that
>>>>>>> be023402
the total weight is less than or equal to a given limit and the total value is as large as possible.

The decision problem form of the knapsack problem is NP-complete, thus there is no known
algorithm both correct and fast (polynomial-time) in all cases.

When the environment is reset, a new problem instance is generated, by sampling weights and values
from a uniform distribution between 0 and 1. The weight limit of the knapsack is a parameter of the
environment.
A trajectory terminates when no further item can be added to the knapsack or the chosen action
is invalid.
<<<<<<< HEAD


## Observation
The observation given to the agent provides information regarding the weights and the values of all the items,
as well as, which items have been packed into the knapsack.
- `weights`: jax array (float) of shape `(num_items,)`, array of weights of the items to be
packed into the knapsack.
- `values`: jax array (float) of shape `(num_items,)`, array of values of the items to be packed
into the knapsack.
- `packed_items`: jax array (bool) of shape `(num_items,)`, array of binary values denoting which
items are already packed into the knapsack.
=======


## Observation
The observation given to the agent provides information regarding the weights and the values of all the items,
as well as, which items have been packed into the knapsack.

- `weights`: jax array (float) of shape `(num_items,)`, array of weights of the items to be
packed into the knapsack.

- `values`: jax array (float) of shape `(num_items,)`, array of values of the items to be packed
into the knapsack.

- `packed_items`: jax array (bool) of shape `(num_items,)`, array of binary values denoting which
items are already packed into the knapsack.

>>>>>>> be023402
- `action_mask`: jax array (bool) of shape `(num_items,)`, array of binary values denoting which
items can be packed into the knapsack.


## Action
<<<<<<< HEAD
The action space is a `DiscreteArray` of integer values in the range of `[0, num_items-1]`. An action
is the index of the next item to pack.
=======
The action space is a `DiscreteArray` of integer values in the range of `[0, num_items-1]`. An
action is the index of the next item to pack.
>>>>>>> be023402


## Reward
The reward can be either:
<<<<<<< HEAD
- **Dense**: the value of the item to pack at the current timestep.
=======

- **Dense**: the value of the item to pack at the current timestep.

>>>>>>> be023402
- **Sparse**: the sum of the values of the items packed in the bag at the end of the episode.

In both cases, the reward is 0 if the action is invalid, i.e. an item that was previously
selected is selected again or has a weight larger than the bag capacity.


## Registered Versions 📖
- `Knapsack-v1`: Knapsack problem with 50 randomly generated items, a total budget of 12.5 and a
dense reward function.<|MERGE_RESOLUTION|>--- conflicted
+++ resolved
@@ -1,23 +1,14 @@
 # Knapskack Environment
 
 <p align="center">
-<<<<<<< HEAD
-        <img src="../env_anim/knapsack.gif" width="350"/>
-=======
         <img src="../env_anim/knapsack.gif" width="450"/>
->>>>>>> be023402
 </p>
 
 We provide here a Jax JIT-able implementation of the
 [knapskack problem](https://en.wikipedia.org/wiki/Knapsack_problem).
 
-<<<<<<< HEAD
-The knapsack problem is a famous problem in combinatorial optimization. The goal is to determine, given
-a set of items, each with a weight and a value, which items to include in a collection so that
-=======
 The knapsack problem is a famous problem in combinatorial optimization. The goal is to determine,
 given a set of items, each with a weight and a value, which items to include in a collection so that
->>>>>>> be023402
 the total weight is less than or equal to a given limit and the total value is as large as possible.
 
 The decision problem form of the knapsack problem is NP-complete, thus there is no known
@@ -28,19 +19,6 @@
 environment.
 A trajectory terminates when no further item can be added to the knapsack or the chosen action
 is invalid.
-<<<<<<< HEAD
-
-
-## Observation
-The observation given to the agent provides information regarding the weights and the values of all the items,
-as well as, which items have been packed into the knapsack.
-- `weights`: jax array (float) of shape `(num_items,)`, array of weights of the items to be
-packed into the knapsack.
-- `values`: jax array (float) of shape `(num_items,)`, array of values of the items to be packed
-into the knapsack.
-- `packed_items`: jax array (bool) of shape `(num_items,)`, array of binary values denoting which
-items are already packed into the knapsack.
-=======
 
 
 ## Observation
@@ -56,30 +34,20 @@
 - `packed_items`: jax array (bool) of shape `(num_items,)`, array of binary values denoting which
 items are already packed into the knapsack.
 
->>>>>>> be023402
 - `action_mask`: jax array (bool) of shape `(num_items,)`, array of binary values denoting which
 items can be packed into the knapsack.
 
 
 ## Action
-<<<<<<< HEAD
-The action space is a `DiscreteArray` of integer values in the range of `[0, num_items-1]`. An action
-is the index of the next item to pack.
-=======
 The action space is a `DiscreteArray` of integer values in the range of `[0, num_items-1]`. An
 action is the index of the next item to pack.
->>>>>>> be023402
 
 
 ## Reward
 The reward can be either:
-<<<<<<< HEAD
-- **Dense**: the value of the item to pack at the current timestep.
-=======
 
 - **Dense**: the value of the item to pack at the current timestep.
 
->>>>>>> be023402
 - **Sparse**: the sum of the values of the items packed in the bag at the end of the episode.
 
 In both cases, the reward is 0 if the action is invalid, i.e. an item that was previously
