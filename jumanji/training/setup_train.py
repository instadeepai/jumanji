--- conflicted
+++ resolved
@@ -167,18 +167,15 @@
     elif cfg.env.name == "connector":
         assert isinstance(env.unwrapped, Connector)
         random_policy = networks.make_random_policy_connector()
-<<<<<<< HEAD
     elif cfg.env.name == "mmst":
         assert isinstance(env.unwrapped, MMST)
         random_policy = networks.make_random_policy_mmst()
-=======
     elif cfg.env.name == "robot_warehouse":
         assert isinstance(env.unwrapped, RobotWarehouse)
         random_policy = networks.make_random_policy_robot_warehouse()
     elif cfg.env.name == "graph_coloring":
         assert isinstance(env.unwrapped, GraphColoring)
         random_policy = networks.make_random_policy_graph_coloring()
->>>>>>> 701dc4e0
     else:
         raise ValueError(f"Environment name not found. Got {cfg.env.name}.")
     return random_policy
@@ -306,26 +303,24 @@
             transformer_mlp_units=cfg.env.network.transformer_mlp_units,
             conv_n_channels=cfg.env.network.conv_n_channels,
         )
-<<<<<<< HEAD
     elif cfg.env.name == "mmst":
         assert isinstance(env.unwrapped, MMST)
         actor_critic_networks = networks.make_actor_critic_networks_mmst(
             mmst=env.unwrapped,
-=======
+            num_transformer_layers=cfg.env.network.num_transformer_layers,
+            transformer_num_heads=cfg.env.network.transformer_num_heads,
+            transformer_key_size=cfg.env.network.transformer_key_size,
+            transformer_mlp_units=cfg.env.network.transformer_mlp_units,
+        )
     elif cfg.env.name == "graph_coloring":
         assert isinstance(env.unwrapped, GraphColoring)
         actor_critic_networks = networks.make_actor_critic_networks_graph_coloring(
             graph_coloring=env.unwrapped,
->>>>>>> 701dc4e0
             num_transformer_layers=cfg.env.network.num_transformer_layers,
             transformer_num_heads=cfg.env.network.transformer_num_heads,
             transformer_key_size=cfg.env.network.transformer_key_size,
             transformer_mlp_units=cfg.env.network.transformer_mlp_units,
         )
-<<<<<<< HEAD
-
-=======
->>>>>>> 701dc4e0
     else:
         raise ValueError(f"Environment name not found. Got {cfg.env.name}.")
     return actor_critic_networks
