# Copyright 2022 InstaDeep Ltd. All rights reserved.
#
# Licensed under the Apache License, Version 2.0 (the "License");
# you may not use this file except in compliance with the License.
# You may obtain a copy of the License at
#
#     http://www.apache.org/licenses/LICENSE-2.0
#
# Unless required by applicable law or agreed to in writing, software
# distributed under the License is distributed on an "AS IS" BASIS,
# WITHOUT WARRANTIES OR CONDITIONS OF ANY KIND, either express or implied.
# See the License for the specific language governing permissions and
# limitations under the License.

from typing import Tuple

import chex
import jax
import jax.numpy as jnp
import optax
from omegaconf import DictConfig

import jumanji
from jumanji.env import Environment
from jumanji.environments import (
    CVRP,
    TSP,
    BinPack,
    Cleaner,
    Connector,
    Game2048,
    GraphColoring,
    JobShop,
    Knapsack,
    Maze,
    Minesweeper,
    RobotWarehouse,
    RubiksCube,
    Snake,
    Sudoku,
)
from jumanji.training import networks
from jumanji.training.agents.a2c import A2CAgent
from jumanji.training.agents.base import Agent
from jumanji.training.agents.random import RandomAgent
from jumanji.training.evaluator import Evaluator
from jumanji.training.loggers import (
    Logger,
    NeptuneLogger,
    TensorboardLogger,
    TerminalLogger,
)
from jumanji.training.networks.actor_critic import ActorCriticNetworks
from jumanji.training.networks.protocols import RandomPolicy
from jumanji.training.types import ActingState, TrainingState
from jumanji.wrappers import VmapAutoResetWrapper


def setup_logger(cfg: DictConfig) -> Logger:
    logger: Logger
    if cfg.logger.type == "tensorboard":
        logger = TensorboardLogger(
            name=cfg.logger.name, save_checkpoint=cfg.logger.save_checkpoint
        )
    elif cfg.logger.type == "neptune":
        logger = NeptuneLogger(
            name=cfg.logger.name,
            project="InstaDeep/jumanji",
            cfg=cfg,
            save_checkpoint=cfg.logger.save_checkpoint,
        )
    elif cfg.logger.type == "terminal":
        logger = TerminalLogger(
            name=cfg.logger.name, save_checkpoint=cfg.logger.save_checkpoint
        )
    else:
        raise ValueError(
            f"logger expected in ['neptune', 'tensorboard', 'terminal'], got {cfg.logger}."
        )
    return logger


def _make_raw_env(cfg: DictConfig) -> Environment:
    return jumanji.make(cfg.env.registered_version)


def setup_env(cfg: DictConfig) -> Environment:
    env = _make_raw_env(cfg)
    env = VmapAutoResetWrapper(env)
    return env


def setup_agent(cfg: DictConfig, env: Environment) -> Agent:
    agent: Agent
    if cfg.agent == "random":
        random_policy = _setup_random_policy(cfg, env)
        agent = RandomAgent(
            env=env,
            n_steps=cfg.env.training.n_steps,
            total_batch_size=cfg.env.training.total_batch_size,
            random_policy=random_policy,
        )
    elif cfg.agent == "a2c":
        actor_critic_networks = _setup_actor_critic_neworks(cfg, env)
        optimizer = optax.adam(cfg.env.a2c.learning_rate)
        agent = A2CAgent(
            env=env,
            n_steps=cfg.env.training.n_steps,
            total_batch_size=cfg.env.training.total_batch_size,
            actor_critic_networks=actor_critic_networks,
            optimizer=optimizer,
            normalize_advantage=cfg.env.a2c.normalize_advantage,
            discount_factor=cfg.env.a2c.discount_factor,
            bootstrapping_factor=cfg.env.a2c.bootstrapping_factor,
            l_pg=cfg.env.a2c.l_pg,
            l_td=cfg.env.a2c.l_td,
            l_en=cfg.env.a2c.l_en,
        )
    else:
        raise ValueError(
            f"Expected agent name to be in ['random', 'a2c'], got {cfg.agent}."
        )
    return agent


def _setup_random_policy(  # noqa: CCR001
    cfg: DictConfig, env: Environment
) -> RandomPolicy:
    assert cfg.agent == "random"
    if cfg.env.name == "bin_pack":
        assert isinstance(env.unwrapped, BinPack)
        random_policy = networks.make_random_policy_bin_pack(bin_pack=env.unwrapped)
    elif cfg.env.name == "snake":
        assert isinstance(env.unwrapped, Snake)
        random_policy = networks.make_random_policy_snake()
    elif cfg.env.name == "tsp":
        assert isinstance(env.unwrapped, TSP)
        random_policy = networks.make_random_policy_tsp()
    elif cfg.env.name == "knapsack":
        assert isinstance(env.unwrapped, Knapsack)
        random_policy = networks.make_random_policy_knapsack()
    elif cfg.env.name == "job_shop":
        assert isinstance(env.unwrapped, JobShop)
        random_policy = networks.make_random_policy_job_shop()
    elif cfg.env.name == "cvrp":
        assert isinstance(env.unwrapped, CVRP)
        random_policy = networks.make_random_policy_cvrp()
    elif cfg.env.name == "rubiks_cube":
        assert isinstance(env.unwrapped, RubiksCube)
        random_policy = networks.make_random_policy_rubiks_cube(
            rubiks_cube=env.unwrapped
        )
    elif cfg.env.name == "minesweeper":
        assert isinstance(env.unwrapped, Minesweeper)
        random_policy = networks.make_random_policy_minesweeper(
            minesweeper=env.unwrapped
        )
    elif cfg.env.name == "game_2048":
        assert isinstance(env.unwrapped, Game2048)
        random_policy = networks.make_random_policy_game_2048()
    elif cfg.env.name == "sudoku":
        assert isinstance(env.unwrapped, Sudoku)
        random_policy = networks.make_random_policy_sudoku(sudoku=env.unwrapped)
    elif cfg.env.name == "cleaner":
        assert isinstance(env.unwrapped, Cleaner)
        random_policy = networks.make_random_policy_cleaner()
    elif cfg.env.name == "maze":
        assert isinstance(env.unwrapped, Maze)
        random_policy = networks.make_random_policy_maze()
    elif cfg.env.name == "connector":
        assert isinstance(env.unwrapped, Connector)
        random_policy = networks.make_random_policy_connector()
    elif cfg.env.name == "robot_warehouse":
        assert isinstance(env.unwrapped, RobotWarehouse)
        random_policy = networks.make_random_policy_robot_warehouse()
    elif cfg.env.name == "graph_coloring":
        assert isinstance(env.unwrapped, GraphColoring)
        random_policy = networks.make_random_policy_graph_coloring()
    else:
        raise ValueError(f"Environment name not found. Got {cfg.env.name}.")
    return random_policy


def _setup_actor_critic_neworks(  # noqa: CCR001
    cfg: DictConfig, env: Environment
) -> ActorCriticNetworks:
    assert cfg.agent == "a2c"
    if cfg.env.name == "bin_pack":
        assert isinstance(env.unwrapped, BinPack)
        actor_critic_networks = networks.make_actor_critic_networks_bin_pack(
            bin_pack=env.unwrapped,
            num_transformer_layers=cfg.env.network.num_transformer_layers,
            transformer_num_heads=cfg.env.network.transformer_num_heads,
            transformer_key_size=cfg.env.network.transformer_key_size,
            transformer_mlp_units=cfg.env.network.transformer_mlp_units,
        )
    elif cfg.env.name == "snake":
        assert isinstance(env.unwrapped, Snake)
        actor_critic_networks = networks.make_actor_critic_networks_snake(
            snake=env.unwrapped,
            num_channels=cfg.env.network.num_channels,
            policy_layers=cfg.env.network.policy_layers,
            value_layers=cfg.env.network.value_layers,
        )
    elif cfg.env.name == "tsp":
        assert isinstance(env.unwrapped, TSP)
        actor_critic_networks = networks.make_actor_critic_networks_tsp(
            tsp=env.unwrapped,
            transformer_num_blocks=cfg.env.network.transformer_num_blocks,
            transformer_num_heads=cfg.env.network.transformer_num_heads,
            transformer_key_size=cfg.env.network.transformer_key_size,
            transformer_mlp_units=cfg.env.network.transformer_mlp_units,
            mean_cities_in_query=cfg.env.network.mean_cities_in_query,
        )
    elif cfg.env.name == "knapsack":
        assert isinstance(env.unwrapped, Knapsack)
        actor_critic_networks = networks.make_actor_critic_networks_knapsack(
            knapsack=env.unwrapped,
            transformer_num_blocks=cfg.env.network.transformer_num_blocks,
            transformer_num_heads=cfg.env.network.transformer_num_heads,
            transformer_key_size=cfg.env.network.transformer_key_size,
            transformer_mlp_units=cfg.env.network.transformer_mlp_units,
        )
    elif cfg.env.name == "job_shop":
        assert isinstance(env.unwrapped, JobShop)
        actor_critic_networks = networks.make_actor_critic_networks_job_shop(
            job_shop=env.unwrapped,
            num_layers_machines=cfg.env.network.num_layers_machines,
            num_layers_operations=cfg.env.network.num_layers_operations,
            num_layers_joint_machines_jobs=cfg.env.network.num_layers_joint_machines_jobs,
            transformer_num_heads=cfg.env.network.transformer_num_heads,
            transformer_key_size=cfg.env.network.transformer_key_size,
            transformer_mlp_units=cfg.env.network.transformer_mlp_units,
        )
    elif cfg.env.name == "cvrp":
        assert isinstance(env.unwrapped, CVRP)
        actor_critic_networks = networks.make_actor_critic_networks_cvrp(
            cvrp=env.unwrapped,
            transformer_num_blocks=cfg.env.network.transformer_num_blocks,
            transformer_num_heads=cfg.env.network.transformer_num_heads,
            transformer_key_size=cfg.env.network.transformer_key_size,
            transformer_mlp_units=cfg.env.network.transformer_mlp_units,
            mean_nodes_in_query=cfg.env.network.mean_nodes_in_query,
        )
    elif cfg.env.name == "game_2048":
        assert isinstance(env.unwrapped, Game2048)
        actor_critic_networks = networks.make_actor_critic_networks_game_2048(
            game_2048=env.unwrapped,
            num_channels=cfg.env.network.num_channels,
            policy_layers=cfg.env.network.policy_layers,
            value_layers=cfg.env.network.value_layers,
        )
    elif cfg.env.name == "rubiks_cube":
        assert isinstance(env.unwrapped, RubiksCube)
        actor_critic_networks = networks.make_actor_critic_networks_rubiks_cube(
            rubiks_cube=env.unwrapped,
            cube_embed_dim=cfg.env.network.cube_embed_dim,
            step_count_embed_dim=cfg.env.network.step_count_embed_dim,
            dense_layer_dims=cfg.env.network.dense_layer_dims,
        )
<<<<<<< HEAD
    elif cfg.env.name == "sudoku":
        assert isinstance(env.unwrapped, Sudoku)
        actor_critic_networks = networks.make_equivariant_actor_critic_networks_sudoku(
            sudoku=env.unwrapped,
            num_heads=cfg.env.network.num_heads,
            key_size=cfg.env.network.key_size,
            policy_layers=cfg.env.network.policy_layers,
            value_layers=cfg.env.network.value_layers,
=======
    elif cfg.env.name == "robot_warehouse":
        assert isinstance(env.unwrapped, RobotWarehouse)
        actor_critic_networks = networks.make_actor_critic_networks_robot_warehouse(
            robot_warehouse=env.unwrapped,
            transformer_num_blocks=cfg.env.network.transformer_num_blocks,
            transformer_num_heads=cfg.env.network.transformer_num_heads,
            transformer_key_size=cfg.env.network.transformer_key_size,
            transformer_mlp_units=cfg.env.network.transformer_mlp_units,
>>>>>>> 701dc4e0
        )
    elif cfg.env.name == "minesweeper":
        assert isinstance(env.unwrapped, Minesweeper)
        actor_critic_networks = networks.make_actor_critic_networks_minesweeper(
            minesweeper=env.unwrapped,
            board_embed_dim=cfg.env.network.board_embed_dim,
            board_conv_channels=cfg.env.network.board_conv_channels,
            board_kernel_shape=cfg.env.network.board_kernel_shape,
            num_mines_embed_dim=cfg.env.network.num_mines_embed_dim,
            final_layer_dims=cfg.env.network.final_layer_dims,
        )
    elif cfg.env.name == "maze":
        assert isinstance(env.unwrapped, Maze)
        actor_critic_networks = networks.make_actor_critic_networks_maze(
            maze=env.unwrapped,
            num_channels=cfg.env.network.num_channels,
            policy_layers=cfg.env.network.policy_layers,
            value_layers=cfg.env.network.value_layers,
        )
    elif cfg.env.name == "cleaner":
        assert isinstance(env.unwrapped, Cleaner)
        actor_critic_networks = networks.make_actor_critic_networks_cleaner(
            cleaner=env.unwrapped,
            num_conv_channels=cfg.env.network.num_conv_channels,
            policy_layers=cfg.env.network.policy_layers,
            value_layers=cfg.env.network.value_layers,
        )
    elif cfg.env.name == "connector":
        assert isinstance(env.unwrapped, Connector)
        actor_critic_networks = networks.make_actor_critic_networks_connector(
            connector=env.unwrapped,
            transformer_num_blocks=cfg.env.network.transformer_num_blocks,
            transformer_num_heads=cfg.env.network.transformer_num_heads,
            transformer_key_size=cfg.env.network.transformer_key_size,
            transformer_mlp_units=cfg.env.network.transformer_mlp_units,
            conv_n_channels=cfg.env.network.conv_n_channels,
        )
    elif cfg.env.name == "graph_coloring":
        assert isinstance(env.unwrapped, GraphColoring)
        actor_critic_networks = networks.make_actor_critic_networks_graph_coloring(
            graph_coloring=env.unwrapped,
            num_transformer_layers=cfg.env.network.num_transformer_layers,
            transformer_num_heads=cfg.env.network.transformer_num_heads,
            transformer_key_size=cfg.env.network.transformer_key_size,
            transformer_mlp_units=cfg.env.network.transformer_mlp_units,
        )
    else:
        raise ValueError(f"Environment name not found. Got {cfg.env.name}.")
    return actor_critic_networks


def setup_evaluators(cfg: DictConfig, agent: Agent) -> Tuple[Evaluator, Evaluator]:
    env = _make_raw_env(cfg)
    stochastic_eval = Evaluator(
        eval_env=env,
        agent=agent,
        total_batch_size=cfg.env.evaluation.eval_total_batch_size,
        stochastic=True,
    )
    greedy_eval = Evaluator(
        eval_env=env,
        agent=agent,
        total_batch_size=cfg.env.evaluation.greedy_eval_total_batch_size,
        stochastic=False,
    )
    return stochastic_eval, greedy_eval


def setup_training_state(
    env: Environment, agent: Agent, key: chex.PRNGKey
) -> TrainingState:
    params_key, reset_key, acting_key = jax.random.split(key, 3)

    # Initialize params.
    params_state = agent.init_params(params_key)

    # Initialize environment states.
    num_devices = jax.local_device_count()
    reset_keys = jax.random.split(reset_key, agent.total_batch_size).reshape(
        (num_devices, agent.batch_size_per_device, -1)
    )
    env_state, timestep = jax.pmap(env.reset, axis_name="devices")(reset_keys)

    # Initialize acting states.
    acting_key_per_device = jax.random.split(acting_key, num_devices)
    acting_state = ActingState(
        state=env_state,
        timestep=timestep,
        key=acting_key_per_device,
        episode_count=jnp.zeros(num_devices, float),
        env_step_count=jnp.zeros(num_devices, float),
    )

    # Build the training state.
    training_state = TrainingState(
        params_state=jax.device_put_replicated(params_state, jax.local_devices()),
        acting_state=acting_state,
    )
    return training_state<|MERGE_RESOLUTION|>--- conflicted
+++ resolved
@@ -258,7 +258,6 @@
             step_count_embed_dim=cfg.env.network.step_count_embed_dim,
             dense_layer_dims=cfg.env.network.dense_layer_dims,
         )
-<<<<<<< HEAD
     elif cfg.env.name == "sudoku":
         assert isinstance(env.unwrapped, Sudoku)
         actor_critic_networks = networks.make_equivariant_actor_critic_networks_sudoku(
@@ -267,7 +266,6 @@
             key_size=cfg.env.network.key_size,
             policy_layers=cfg.env.network.policy_layers,
             value_layers=cfg.env.network.value_layers,
-=======
     elif cfg.env.name == "robot_warehouse":
         assert isinstance(env.unwrapped, RobotWarehouse)
         actor_critic_networks = networks.make_actor_critic_networks_robot_warehouse(
@@ -276,7 +274,6 @@
             transformer_num_heads=cfg.env.network.transformer_num_heads,
             transformer_key_size=cfg.env.network.transformer_key_size,
             transformer_mlp_units=cfg.env.network.transformer_mlp_units,
->>>>>>> 701dc4e0
         )
     elif cfg.env.name == "minesweeper":
         assert isinstance(env.unwrapped, Minesweeper)
