--- conflicted
+++ resolved
@@ -198,17 +198,14 @@
     elif cfg.env.name == "graph_coloring":
         assert isinstance(env.unwrapped, GraphColoring)
         random_policy = networks.make_random_policy_graph_coloring()
-<<<<<<< HEAD
     elif cfg.env.name == "flat_pack":
         assert isinstance(env.unwrapped, FlatPack)
         random_policy = networks.make_random_policy_flat_pack(
             flat_pack=env.unwrapped,
         )
-=======
     elif cfg.env.name == "pac_man":
         assert isinstance(env.unwrapped, PacMan)
         random_policy = networks.make_random_policy_pacman()
->>>>>>> 632958f2
     else:
         raise ValueError(f"Environment name not found. Got {cfg.env.name}.")
     return random_policy
