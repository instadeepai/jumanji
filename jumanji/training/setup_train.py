--- conflicted
+++ resolved
@@ -29,11 +29,7 @@
     BinPack,
     Cleaner,
     Connector,
-<<<<<<< HEAD
     ExtendedBinPack,
-=======
-    ConstrainedBinPack,
->>>>>>> 4ea7e128
     Game2048,
     GraphColoring,
     JobShop,
@@ -96,19 +92,10 @@
     try:
         env = jumanji.make(cfg.env.registered_version)
     except ValueError as error:
-<<<<<<< HEAD
-        print("here")
-        print(str(error))
         if (
             "Unregistered environment" in str(error)
             and cfg.env.name != "extended_bin_pack"
         ):
-=======
-        if "Unregistered environment" in str(error) and cfg.env.name not in [
-            "bin_pack",
-            "constrained_bin_pack",
-        ]:
->>>>>>> 4ea7e128
             raise ValueError(
                 "Unregistered environment setup not possible for any other argument"
                 f"other than bin_pack, env requested is {cfg.env.name}."
@@ -126,15 +113,7 @@
             "generator": generator(**generator_settings),
             "reward_fn": reward_fn(),
         }
-<<<<<<< HEAD
         env = ExtendedBinPack(**env_settings_dict)
-=======
-        env = (
-            BinPack(**env_settings_dict)
-            if cfg.env.name == "constrained_bin_pack"
-            else ConstrainedBinPack(**env_settings_dict)
-        )
->>>>>>> 4ea7e128
     return env
 
 
@@ -181,11 +160,7 @@
     cfg: DictConfig, env: Environment
 ) -> RandomPolicy:
     assert cfg.agent == "random"
-<<<<<<< HEAD
     if cfg.env.name == "bin_pack" or cfg.env.name == "extended_bin_pack":
-=======
-    if cfg.env.name == "bin_pack" or cfg.env.name == "constrained_bin_pack":
->>>>>>> 4ea7e128
         assert isinstance(env.unwrapped, BinPack)
         random_policy = networks.make_random_policy_bin_pack(bin_pack=env.unwrapped)
     elif cfg.env.name == "snake":
@@ -252,11 +227,7 @@
     cfg: DictConfig, env: Environment
 ) -> ActorCriticNetworks:
     assert cfg.agent == "a2c"
-<<<<<<< HEAD
     if cfg.env.name == "bin_pack" or cfg.env.name == "extended_bin_pack":
-=======
-    if cfg.env.name == "bin_pack" or cfg.env.name == "constrained_bin_pack":
->>>>>>> 4ea7e128
         assert isinstance(env.unwrapped, BinPack)
         actor_critic_networks = networks.make_actor_critic_networks_bin_pack(
             bin_pack=env.unwrapped,
