--- conflicted
+++ resolved
@@ -1,10 +1,6 @@
 defaults:
     - _self_
-<<<<<<< HEAD
-    - env: snake  # [bin_pack, cleaner, connector, cvrp, game_2048, graph_coloring, job_shop, knapsack, maze, minesweeper, mmst, multi_cvrp, robot_warehouse, rubiks_cube, snake, sokoban, sudoku, tetris, tsp]
-=======
-    - env: snake  # [bin_pack, cleaner, connector, cvrp, game_2048, graph_coloring, job_shop, knapsack, maze, minesweeper, mmst, multi_cvrp, pac_man, robot_warehouse, rubiks_cube, snake, sudoku, tetris, tsp]
->>>>>>> 0ba80dc0
+    - env: snake  # [bin_pack, cleaner, connector, cvrp, game_2048, graph_coloring, job_shop, knapsack, maze, minesweeper, mmst, multi_cvrp, pac_man, robot_warehouse, rubiks_cube, snake, sokoban, sudoku, tetris, tsp]
 
 agent: random  # [random, a2c]
 
