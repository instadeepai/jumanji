--- conflicted
+++ resolved
@@ -1,10 +1,6 @@
 defaults:
     - _self_
-<<<<<<< HEAD
-    - env: flat_pack # [bin_pack, cleaner, connector, cvrp, flat_pack, game_2048, graph_coloring, job_shop, knapsack, maze, minesweeper, mmst, multi_cvrp, robot_warehouse, rubiks_cube, snake, sudoku, tetris, tsp]
-=======
-    - env: snake  # [bin_pack, cleaner, connector, cvrp, game_2048, graph_coloring, job_shop, knapsack, maze, minesweeper, mmst, multi_cvrp, pac_man, robot_warehouse, rubiks_cube, snake, sokoban, sudoku, tetris, tsp]
->>>>>>> 632958f2
+    - env: snake  # [bin_pack, cleaner, connector, cvrp, flat_packm game_2048, graph_coloring, job_shop, knapsack, maze, minesweeper, mmst, multi_cvrp, pac_man, robot_warehouse, rubiks_cube, snake, sokoban, sudoku, tetris, tsp]
 
 agent: a2c  # [random, a2c]
 
