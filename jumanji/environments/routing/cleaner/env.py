# Copyright 2022 InstaDeep Ltd. All rights reserved.
#
# Licensed under the Apache License, Version 2.0 (the "License");
# you may not use this file except in compliance with the License.
# You may obtain a copy of the License at
#
#     http://www.apache.org/licenses/LICENSE-2.0
#
# Unless required by applicable law or agreed to in writing, software
# distributed under the License is distributed on an "AS IS" BASIS,
# WITHOUT WARRANTIES OR CONDITIONS OF ANY KIND, either express or implied.
# See the License for the specific language governing permissions and
# limitations under the License.

from typing import Any, Dict, Optional, Sequence, Tuple

import chex
import jax
import jax.numpy as jnp
import matplotlib
from numpy.typing import NDArray

from jumanji import specs
from jumanji.env import Environment
from jumanji.environments.routing.cleaner.constants import CLEAN, DIRTY, MOVES, WALL
from jumanji.environments.routing.cleaner.generator import Generator, RandomGenerator
from jumanji.environments.routing.cleaner.types import Observation, State
from jumanji.environments.routing.cleaner.viewer import CleanerViewer
from jumanji.types import TimeStep, restart, termination, transition
from jumanji.viewer import Viewer


class Cleaner(Environment[State]):
    """A JAX implementation of the 'Cleaner' game where multiple agents have to clean all tiles of
    a maze.

    - observation: `Observation`
        - grid: jax array (int32) of shape (num_rows, num_cols)
            contains the state of the board: 0 for dirty tile, 1 for clean tile, 2 for wall.
        - agents_locations: jax array (int32) of shape (num_agents, 2)
            contains the location of each agent on the board.
        - action_mask: jax array (bool) of shape (num_agents, 4)
            indicates for each agent if each of the four actions (up, right, down, left) is allowed.
        - step_count: (int32)
            the number of step since the beginning of the episode.

    - action: jax array (int32) of shape (num_agents,)
        the action for each agent: (0: up, 1: right, 2: down, 3: left)

    - reward: jax array (float) of shape ()
        +1 every time a tile is cleaned and a configurable penalty (-0.5 by default) for
        each timestep.

    - episode termination:
        - All tiles are clean.
        - The number of steps is greater than the limit.
        - An invalid action is selected for any of the agents.

    - state: `State`
        - grid: jax array (int32) of shape (num_rows, num_cols)
            contains the current state of the board: 0 for dirty tile, 1 for clean tile, 2 for wall.
        - agents_locations: jax array (int32) of shape (num_agents, 2)
            contains the location of each agent on the board.
        - action_mask: jax array (bool) of shape (num_agents, 4)
            indicates for each agent if each of the four actions (up, right, down, left) is allowed.
        - step_count: jax array (int32) of shape ()
            the number of steps since the beginning of the episode.
        - key: jax array (uint) of shape (2,)
            jax random generation key. Ignored since the environment is deterministic.

    ```python
    from jumanji.environments import Cleaner
    env = Cleaner()
    key = jax.random.key(0)
    state, timestep = jax.jit(env.reset)(key)
    env.render(state)
    action = env.action_spec().generate_value()
    state, timestep = jax.jit(env.step)(state, action)
    env.render(state)
    ```
    """

    def __init__(
        self,
        generator: Optional[Generator] = None,
        time_limit: Optional[int] = None,
        penalty_per_timestep: float = 0.5,
        viewer: Optional[Viewer[State]] = None,
    ) -> None:
        """Instantiates a `Cleaner` environment.

        Args:
            num_agents: number of agents. Defaults to 3.
            time_limit: max number of steps in an episode. Defaults to `num_rows * num_cols`.
            generator: `Generator` whose `__call__` instantiates an environment instance.
                Implemented options are [`RandomGenerator`]. Defaults to `RandomGenerator` with
<<<<<<< HEAD
                `num_rows=10`, `num_cols=10` and `num_agents=3`.
            render_mode: the mode for visualising the environment, can be "human" or "rgb_array".
=======
                `num_rows=10` and `num_cols=10`.
            viewer: `Viewer` used for rendering. Defaults to `CleanerViewer` with "human" render
                mode.
>>>>>>> a8b95bfe
            penalty_per_timestep: the penalty returned at each timestep in the reward.
        """
        self.generator = generator or RandomGenerator(
            num_rows=10, num_cols=10, num_agents=3
        )
        self.num_agents = self.generator.num_agents
        self.num_rows = self.generator.num_rows
        self.num_cols = self.generator.num_cols
        self.grid_shape = (self.num_rows, self.num_cols)
        self.time_limit = time_limit or (self.num_rows * self.num_cols)
        self.penalty_per_timestep = penalty_per_timestep

        # Create viewer used for rendering
        self._viewer = viewer or CleanerViewer("Cleaner", render_mode="human")

    def __repr__(self) -> str:
        return (
            f"Cleaner(\n"
            f"\tnum_rows={self.num_rows!r},\n"
            f"\tnum_cols={self.num_cols!r},\n"
            f"\tnum_agents={self.num_agents!r}, \n"
            f"\tgenerator={self.generator!r}, \n"
            ")"
        )

    def observation_spec(self) -> specs.Spec[Observation]:
        """Specification of the observation of the `Cleaner` environment.

        Returns:
            Spec for the `Observation`, consisting of the fields:
                - grid: BoundedArray (int32) of shape (num_rows, num_cols). Values
                    are between 0 and 2 (inclusive).
                - agent_locations_spec: BoundedArray (int32) of shape (num_agents, 2).
                    Maximum value for the first column is num_rows, and maximum value
                    for the second is num_cols.
                - action_mask: BoundedArray (bool) of shape (num_agent, 4).
                - step_count: BoundedArray (int32) of shape ().
        """
        grid = specs.BoundedArray(self.grid_shape, jnp.int32, 0, 2, "grid")
        agents_locations = specs.BoundedArray(
            (self.num_agents, 2), jnp.int32, [0, 0], self.grid_shape, "agents_locations"
        )
        action_mask = specs.BoundedArray(
            (self.num_agents, 4), bool, False, True, "action_mask"
        )
        step_count = specs.BoundedArray((), jnp.int32, 0, self.time_limit, "step_count")
        return specs.Spec(
            Observation,
            "ObservationSpec",
            grid=grid,
            agents_locations=agents_locations,
            action_mask=action_mask,
            step_count=step_count,
        )

    def action_spec(self) -> specs.MultiDiscreteArray:
        """Specification of the action for the `Cleaner` environment.

        Returns:
            action_spec: a `specs.MultiDiscreteArray` spec.
        """
        return specs.MultiDiscreteArray(
            num_values=jnp.full(self.num_agents, 4, jnp.int32),
            dtype=jnp.int32,
            name="action_spec",
        )

    def reset(self, key: chex.PRNGKey) -> Tuple[State, TimeStep[Observation]]:
        """Reset the environment to its initial state.

        All the tiles except upper left are dirty, and the agents start in the upper left
        corner of the grid.

        Args:
            key: random key used to reset the environment.

        Returns:
            state: `State` object corresponding to the new state of the environment after a reset.
            timestep: `TimeStep` object corresponding to the first timestep returned by the
                environment after a reset.
        """
        # Agents start in upper left corner
        agents_locations = jnp.zeros((self.num_agents, 2), int)

        state = self.generator(key)

        # Create the action mask and update the state
        state.action_mask = self._compute_action_mask(state.grid, agents_locations)

        observation = self._observation_from_state(state)

        extras = self._compute_extras(state)
        timestep = restart(observation, extras)

        return state, timestep

    def step(
        self, state: State, action: chex.Array
    ) -> Tuple[State, TimeStep[Observation]]:
        """Run one timestep of the environment's dynamics.

        If an action is invalid, the corresponding agent does not move and
        the episode terminates.

        Args:
            state: current environment state.
            action: Jax array of shape (num_agents,). Each agent moves one step in
                the specified direction (0: up, 1: right, 2: down, 3: left).

        Returns:
            state: `State` object corresponding to the next state of the environment.
            timestep: `TimeStep` object corresponding to the timestep returned by the environment.
        """
        is_action_valid = self._is_action_valid(action, state.action_mask)

        agents_locations = self._update_agents_locations(
            state.agents_locations, action, is_action_valid
        )

        grid = self._clean_tiles_containing_agents(state.grid, agents_locations)

        prev_state = state

        state = State(
            agents_locations=agents_locations,
            grid=grid,
            action_mask=self._compute_action_mask(grid, agents_locations),
            step_count=state.step_count + 1,
            key=state.key,
        )

        reward = self._compute_reward(prev_state, state)

        observation = self._observation_from_state(state)

        done = self._should_terminate(state, is_action_valid)

        extras = self._compute_extras(state)
        # Return either a MID or a LAST timestep depending on done.
        timestep = jax.lax.cond(
            done,
            lambda reward, observation, extras: termination(
                reward=reward,
                observation=observation,
                extras=extras,
            ),
            lambda reward, observation, extras: transition(
                reward=reward,
                observation=observation,
                extras=extras,
            ),
            reward,
            observation,
            extras,
        )

        return state, timestep

    def render(self, state: State) -> Optional[NDArray]:
        """Render the given state of the environment.

        Args:
            state: `State` object containing the current environment state.
        """
        return self._viewer.render(state)

    def animate(
        self,
        states: Sequence[State],
        interval: int = 200,
        save_path: Optional[str] = None,
    ) -> matplotlib.animation.FuncAnimation:
        """Creates an animated gif of the `Cleaner` environment based on the sequence of states.

        Args:
            states: sequence of environment states corresponding to consecutive timesteps.
            interval: delay between frames in milliseconds, default to 200.
            save_path: the path where the animation file should be saved. If it is None, the plot
                will not be saved.

        Returns:
            animation.FuncAnimation: the animation object that was created.
        """
        return self._viewer.animate(states, interval, save_path)

    def close(self) -> None:
        """Perform any necessary cleanup.

        Environments will automatically :meth:`close()` themselves when
        garbage collected or when the program exits.
        """
        self._viewer.close()

    def _compute_reward(self, prev_state: State, state: State) -> chex.Array:
        """Compute the reward by counting the number of tiles which changed from previous state.

        Since walls and dirty tiles do not change, counting the tiles which changed since previeous
        step is the same as counting the tiles which were cleaned.
        """
        return (
            jnp.sum(prev_state.grid != state.grid, dtype=float)
            - self.penalty_per_timestep
        )

    def _compute_action_mask(
        self, grid: chex.Array, agents_locations: chex.Array
    ) -> chex.Array:
        """Compute the action mask.

        An action is masked if it leads to a WALL or out of the maze.
        """

        def is_move_valid(agent_location: chex.Array, move: chex.Array) -> chex.Array:
            y, x = agent_location + move
            return (
                (x >= 0)
                & (x < self.num_rows)
                & (y >= 0)
                & (y < self.num_cols)
                & (grid[y, x] != WALL)
            )

        # vmap over the moves and agents
        action_mask = jax.vmap(
            jax.vmap(is_move_valid, in_axes=(None, 0)), in_axes=(0, None)
        )(agents_locations, MOVES)

        return action_mask

    def _observation_from_state(self, state: State) -> Observation:
        """Create an observation from the state of the environment."""
        return Observation(
            grid=state.grid,
            agents_locations=state.agents_locations,
            action_mask=state.action_mask,
            step_count=state.step_count,
        )

    def _is_action_valid(
        self, action: chex.Array, action_mask: chex.Array
    ) -> chex.Array:
        """Compute, for the action of each agent, whether said action is valid.

        Args:
            action: Jax array containing the action to validate for each agent.
            action_mask: Jax array containing the action mask.

        Returns:
            An array of booleans representing which agents took a valid action.
        """
        return action_mask[jnp.arange(self.num_agents), action]

    def _update_agents_locations(
        self,
        prev_locations: chex.Array,
        action: chex.Array,
        action_is_valid: chex.Array,
    ) -> chex.Array:
        """Update the agents locations based on the actions if they are valid."""
        moves = jnp.where(action_is_valid[:, None], MOVES[action], 0)
        return prev_locations + moves

    def _clean_tiles_containing_agents(
        self, grid: chex.Array, agents_locations: chex.Array
    ) -> chex.Array:
        """Clean all tiles containing an agent."""
        return grid.at[agents_locations[:, 0], agents_locations[:, 1]].set(CLEAN)

    def _should_terminate(self, state: State, valid_actions: chex.Array) -> chex.Array:
        """Whether the episode should terminate from a given state.

        Returns True if:
            - An action was invalid.
            - There are no more dirty tiles left, i.e. all tiles have been cleaned.
            - The maximum number of steps (`self.time_limit`) is reached.
        Returns False otherwise.
        """
        return (
            ~valid_actions.all()
            | ~(state.grid == DIRTY).any()
            | (state.step_count >= self.time_limit)
        )

    def _compute_extras(self, state: State) -> Dict[str, Any]:
        grid = state.grid
        ratio_dirty_tiles = jnp.sum(grid == DIRTY) / jnp.sum(grid != WALL)
        num_dirty_tiles = jnp.sum(grid == DIRTY)
        return {
            "ratio_dirty_tiles": ratio_dirty_tiles,
            "num_dirty_tiles": num_dirty_tiles,
        }<|MERGE_RESOLUTION|>--- conflicted
+++ resolved
@@ -94,14 +94,9 @@
             time_limit: max number of steps in an episode. Defaults to `num_rows * num_cols`.
             generator: `Generator` whose `__call__` instantiates an environment instance.
                 Implemented options are [`RandomGenerator`]. Defaults to `RandomGenerator` with
-<<<<<<< HEAD
                 `num_rows=10`, `num_cols=10` and `num_agents=3`.
-            render_mode: the mode for visualising the environment, can be "human" or "rgb_array".
-=======
-                `num_rows=10` and `num_cols=10`.
             viewer: `Viewer` used for rendering. Defaults to `CleanerViewer` with "human" render
                 mode.
->>>>>>> a8b95bfe
             penalty_per_timestep: the penalty returned at each timestep in the reward.
         """
         self.generator = generator or RandomGenerator(
