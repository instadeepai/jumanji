--- conflicted
+++ resolved
@@ -25,11 +25,8 @@
 from jumanji import specs
 from jumanji.env import Environment
 from jumanji.environments.packing.bin_pack.generator import (
-<<<<<<< HEAD
+    VALUE_BASED_GENERATORS,
     ConstrainedRandomGenerator,
-=======
-    VALUE_BASED_GENERATORS,
->>>>>>> c1bf0585
     Generator,
     RandomGenerator,
 )
@@ -993,7 +990,7 @@
         self,
         obs_ems: EMS,
         obs_ems_mask: chex.Array,
-        items: Item,
+        items: ItemType,
         items_mask: chex.Array,
         items_placed: chex.Array,
     ) -> chex.Array:
