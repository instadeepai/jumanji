--- conflicted
+++ resolved
@@ -191,19 +191,13 @@
     container: Container  # leaves of shape ()
     ems: EMS  # leaves of shape (max_num_ems,)
     ems_mask: chex.Array  # (max_num_ems,)
-<<<<<<< HEAD
     # Since the items are allowed to take one of 6 orientations the items, items_mask , items_placed
     # and action_mask tensors all have an extra dimension of size 6 representing the orientation
     # that the items takes. The agent however sees the several orientations of each items as 6
     # different items among which it can only pack one.
-    items: Item  # leaves of shape (6,max_num_items,)
+    items: ItemType  # leaves of shape (6,max_num_items,)
     items_mask: chex.Array  # (6,max_num_items)
     items_placed: chex.Array  # (6,max_num_items)
-=======
-    items: ItemType  # leaves of shape (max_num_items,)
-    items_mask: chex.Array  # (max_num_items,)
-    items_placed: chex.Array  # (max_num_items,)
->>>>>>> c1bf0585
     items_location: Location  # leaves of shape (max_num_items,)
     action_mask: Optional[chex.Array]  # (6, obs_num_ems, max_num_items)
     sorted_ems_indexes: chex.Array  # (max_num_ems,)
@@ -226,14 +220,7 @@
 
     ems: EMS  # leaves of shape (obs_num_ems,)
     ems_mask: chex.Array  # (obs_num_ems,)
-<<<<<<< HEAD
-    items: Item  # leaves of shape (max_num_items,)
+    items: ItemType  # leaves of shape (max_num_items,)
     items_mask: chex.Array  # (6*max_num_items,)
     items_placed: chex.Array  # (6*max_num_items,)
-    action_mask: chex.Array  # (obs_num_ems, 6*max_num_items)
-=======
-    items: ItemType  # leaves of shape (max_num_items,)
-    items_mask: chex.Array  # (max_num_items,)
-    items_placed: chex.Array  # (max_num_items,)
-    action_mask: chex.Array  # (obs_num_ems, max_num_items)
->>>>>>> c1bf0585
+    action_mask: chex.Array  # (obs_num_ems, 6*max_num_items)