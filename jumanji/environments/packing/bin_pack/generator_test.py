--- conflicted
+++ resolved
@@ -28,17 +28,12 @@
     ToyGenerator,
     save_instance_to_csv,
 )
-<<<<<<< HEAD
 from jumanji.environments.packing.bin_pack.types import Item, State, item_volume
-from jumanji.testing.pytrees import assert_trees_are_different, assert_trees_are_equal
-=======
-from jumanji.environments.packing.bin_pack.types import State, item_volume
 from jumanji.testing.pytrees import (
     assert_trees_are_close,
     assert_trees_are_different,
     assert_trees_are_equal,
 )
->>>>>>> c1bf0585
 
 
 def test_save_instance_to_csv(dummy_state: State, tmpdir: py.path.local) -> None:
@@ -217,80 +212,6 @@
         assert_trees_are_different(solution_state1, solution_state2)
 
 
-<<<<<<< HEAD
-class TestConstrainedToyGenerator:
-    @pytest.fixture
-    def toy_generator(self) -> ConstrainedToyGenerator:
-        return ConstrainedToyGenerator()
-
-    def test_toy_generator__properties(
-        self,
-        toy_generator: ToyGenerator,
-    ) -> None:
-        """Validate that the toy instance generator has the correct properties."""
-        assert toy_generator.max_num_items == 20
-        assert toy_generator.max_num_ems > 0
-
-    def test_toy_generator__call(
-        self,
-        toy_generator: ToyGenerator,
-    ) -> None:
-        """Validate that the toy instance generator's call function behaves correctly, that it
-        returns the same state for different keys. Also check that it is jittable and compiles only
-        once.
-        """
-        chex.clear_trace_counter()
-        call_fn = jax.jit(chex.assert_max_traces(toy_generator.__call__, n=1))
-        state1 = call_fn(jax.random.PRNGKey(1))
-        state2 = call_fn(jax.random.PRNGKey(2))
-        assert_trees_are_equal(state1, state2)
-
-    def test_toy_generator__generate_solution(
-        self,
-        toy_generator: ToyGenerator,
-    ) -> None:
-        """Validate that the toy instance generator's generate_solution method behaves correctly.
-        Also check that it is jittable and compiles only once."""
-        state1 = toy_generator(jax.random.PRNGKey(1))
-
-        chex.clear_trace_counter()
-        generate_solution = jax.jit(
-            chex.assert_max_traces(toy_generator.generate_solution, n=1)
-        )
-
-        solution_state1 = generate_solution(jax.random.PRNGKey(1))
-        assert isinstance(solution_state1, State)
-        assert_trees_are_equal(solution_state1.ems, state1.ems)
-        assert_trees_are_different(solution_state1.ems_mask, state1.ems_mask)
-        assert_trees_are_equal(solution_state1.items, state1.items)
-        assert_trees_are_equal(solution_state1.items_mask, state1.items_mask)
-        assert_trees_are_different(solution_state1.items_placed, state1.items_placed)
-        assert_trees_are_different(
-            solution_state1.items_location, state1.items_location
-        )
-
-        assert jnp.all(solution_state1.items_placed)
-        solution_state2 = generate_solution(jax.random.PRNGKey(2))
-        assert_trees_are_equal(solution_state1, solution_state2)
-
-
-class TestConstrainedRandomGenerator:
-    @pytest.fixture
-    def random_generator(
-        self, max_num_items: int = 6, max_num_ems: int = 10
-    ) -> RandomGenerator:
-        return ConstrainedRandomGenerator(max_num_items, max_num_ems)
-
-    def test_random_generator__properties(
-        self,
-        random_generator: RandomGenerator,
-    ) -> None:
-        """Validate that the random instance generator has the correct properties."""
-        assert random_generator.max_num_items == 6
-        assert random_generator.max_num_ems == 10
-
-    def test_random_generator__call(self, random_generator: RandomGenerator) -> None:
-=======
 class TestRandomValueProblemGenerator:
     @pytest.fixture
     def random_generator(
@@ -309,7 +230,6 @@
     def test_random_generator__call(
         self, random_generator: RandomValueProblemGenerator
     ) -> None:
->>>>>>> c1bf0585
         """Validate that the random instance generator's call function is jittable and compiles
         only once. Also check that giving two different keys results in two different instances.
         """
@@ -323,20 +243,13 @@
 
     def test_random_generator__generate_solution(
         self,
-<<<<<<< HEAD
-        random_generator: RandomGenerator,
-=======
         random_generator: RandomValueProblemGenerator,
->>>>>>> c1bf0585
     ) -> None:
         """Validate that the random instance generator's generate_solution method behaves correctly.
         Also check that it is jittable and compiles only once.
         """
-<<<<<<< HEAD
-=======
 
         # This will produce a starting state for an environment (no items packed).
->>>>>>> c1bf0585
         state1 = random_generator(jax.random.PRNGKey(1))
 
         chex.clear_trace_counter()
@@ -344,29 +257,6 @@
             chex.assert_max_traces(random_generator.generate_solution, n=1)
         )
 
-<<<<<<< HEAD
-        solution_state1 = generate_solution(jax.random.PRNGKey(1))
-        assert isinstance(solution_state1, State)
-        assert_trees_are_equal(solution_state1.ems, state1.ems)
-        assert_trees_are_different(solution_state1.ems_mask, state1.ems_mask)
-        assert_trees_are_equal(solution_state1.items, state1.items)
-        assert_trees_are_equal(solution_state1.items_mask, state1.items_mask)
-        assert_trees_are_different(solution_state1.items_placed, state1.items_placed)
-        assert_trees_are_different(
-            solution_state1.items_location, state1.items_location
-        )
-        assert jnp.all(solution_state1.items_placed | ~solution_state1.items_mask)
-        non_rotated_items = Item(
-            solution_state1.items.x_len[0],
-            solution_state1.items.y_len[0],
-            solution_state1.items.z_len[0],
-        )
-        items_volume = (
-            item_volume(non_rotated_items) * solution_state1.items_mask[0]
-        ).sum()
-        assert jnp.isclose(items_volume, solution_state1.container.volume())
-
-=======
         # This will produce a solution to the environment (all possible items packed).
         solution_state1 = generate_solution(jax.random.PRNGKey(1))
         assert isinstance(solution_state1, State)
@@ -401,6 +291,127 @@
         assert items_volume > solution_state1.container.volume()
 
         # Generates a solution to a new instance (will be new because a different random key).
->>>>>>> c1bf0585
+        solution_state2 = generate_solution(jax.random.PRNGKey(2))
+        assert_trees_are_different(solution_state1, solution_state2)
+
+
+class TestConstrainedToyGenerator:
+    @pytest.fixture
+    def toy_generator(self) -> ConstrainedToyGenerator:
+        return ConstrainedToyGenerator()
+
+    def test_toy_generator__properties(
+        self,
+        toy_generator: ToyGenerator,
+    ) -> None:
+        """Validate that the toy instance generator has the correct properties."""
+        assert toy_generator.max_num_items == 20
+        assert toy_generator.max_num_ems > 0
+
+    def test_toy_generator__call(
+        self,
+        toy_generator: ToyGenerator,
+    ) -> None:
+        """Validate that the toy instance generator's call function behaves correctly, that it
+        returns the same state for different keys. Also check that it is jittable and compiles only
+        once.
+        """
+        chex.clear_trace_counter()
+        call_fn = jax.jit(chex.assert_max_traces(toy_generator.__call__, n=1))
+        state1 = call_fn(jax.random.PRNGKey(1))
+        state2 = call_fn(jax.random.PRNGKey(2))
+        assert_trees_are_equal(state1, state2)
+
+    def test_toy_generator__generate_solution(
+        self,
+        toy_generator: ToyGenerator,
+    ) -> None:
+        """Validate that the toy instance generator's generate_solution method behaves correctly.
+        Also check that it is jittable and compiles only once."""
+        state1 = toy_generator(jax.random.PRNGKey(1))
+
+        chex.clear_trace_counter()
+        generate_solution = jax.jit(
+            chex.assert_max_traces(toy_generator.generate_solution, n=1)
+        )
+
+        solution_state1 = generate_solution(jax.random.PRNGKey(1))
+        assert isinstance(solution_state1, State)
+        assert_trees_are_equal(solution_state1.ems, state1.ems)
+        assert_trees_are_different(solution_state1.ems_mask, state1.ems_mask)
+        assert_trees_are_equal(solution_state1.items, state1.items)
+        assert_trees_are_equal(solution_state1.items_mask, state1.items_mask)
+        assert_trees_are_different(solution_state1.items_placed, state1.items_placed)
+        assert_trees_are_different(
+            solution_state1.items_location, state1.items_location
+        )
+
+        assert jnp.all(solution_state1.items_placed)
+        solution_state2 = generate_solution(jax.random.PRNGKey(2))
+        assert_trees_are_equal(solution_state1, solution_state2)
+
+
+class TestConstrainedRandomGenerator:
+    @pytest.fixture
+    def random_generator(
+        self, max_num_items: int = 6, max_num_ems: int = 10
+    ) -> RandomGenerator:
+        return ConstrainedRandomGenerator(max_num_items, max_num_ems)
+
+    def test_random_generator__properties(
+        self,
+        random_generator: RandomGenerator,
+    ) -> None:
+        """Validate that the random instance generator has the correct properties."""
+        assert random_generator.max_num_items == 6
+        assert random_generator.max_num_ems == 10
+
+    def test_random_generator__call(self, random_generator: RandomGenerator) -> None:
+        """Validate that the random instance generator's call function is jittable and compiles
+        only once. Also check that giving two different keys results in two different instances.
+        """
+        chex.clear_trace_counter()
+        call_fn = jax.jit(chex.assert_max_traces(random_generator.__call__, n=1))
+        state1 = call_fn(key=jax.random.PRNGKey(1))
+        assert isinstance(state1, State)
+
+        state2 = call_fn(key=jax.random.PRNGKey(2))
+        assert_trees_are_different(state1, state2)
+
+    def test_random_generator__generate_solution(
+        self,
+        random_generator: RandomGenerator,
+    ) -> None:
+        """Validate that the random instance generator's generate_solution method behaves correctly.
+        Also check that it is jittable and compiles only once.
+        """
+        state1 = random_generator(jax.random.PRNGKey(1))
+
+        chex.clear_trace_counter()
+        generate_solution = jax.jit(
+            chex.assert_max_traces(random_generator.generate_solution, n=1)
+        )
+
+        solution_state1 = generate_solution(jax.random.PRNGKey(1))
+        assert isinstance(solution_state1, State)
+        assert_trees_are_equal(solution_state1.ems, state1.ems)
+        assert_trees_are_different(solution_state1.ems_mask, state1.ems_mask)
+        assert_trees_are_equal(solution_state1.items, state1.items)
+        assert_trees_are_equal(solution_state1.items_mask, state1.items_mask)
+        assert_trees_are_different(solution_state1.items_placed, state1.items_placed)
+        assert_trees_are_different(
+            solution_state1.items_location, state1.items_location
+        )
+        assert jnp.all(solution_state1.items_placed | ~solution_state1.items_mask)
+        non_rotated_items = Item(
+            solution_state1.items.x_len[0],
+            solution_state1.items.y_len[0],
+            solution_state1.items.z_len[0],
+        )
+        items_volume = (
+            item_volume(non_rotated_items) * solution_state1.items_mask[0]
+        ).sum()
+        assert jnp.isclose(items_volume, solution_state1.container.volume())
+
         solution_state2 = generate_solution(jax.random.PRNGKey(2))
         assert_trees_are_different(solution_state1, solution_state2)