# Copyright 2022 InstaDeep Ltd. All rights reserved.
#
# Licensed under the Apache License, Version 2.0 (the "License");
# you may not use this file except in compliance with the License.
# You may obtain a copy of the License at
#
#     http://www.apache.org/licenses/LICENSE-2.0
#
# Unless required by applicable law or agreed to in writing, software
# distributed under the License is distributed on an "AS IS" BASIS,
# WITHOUT WARRANTIES OR CONDITIONS OF ANY KIND, either express or implied.
# See the License for the specific language governing permissions and
# limitations under the License.

from typing import (
    Any,
    Callable,
    ClassVar,
    Dict,
    Generic,
    Optional,
    Tuple,
    TypeVar,
    Union,
)

import chex
import dm_env.specs
import gym
import jax
import jax.numpy as jnp
import numpy as np

from jumanji import specs, tree_utils
from jumanji.env import Environment, State
from jumanji.types import TimeStep

Observation = TypeVar("Observation")

# Type alias that corresponds to ObsType in the Gym API
GymObservation = Any


class Wrapper(Environment[State], Generic[State]):
    """Wraps the environment to allow modular transformations.
    Source: https://github.com/google/brax/blob/main/brax/envs/env.py#L72
    """

    def __init__(self, env: Environment):
        super().__init__()
        self._env = env

    def __repr__(self) -> str:
        return f"{self.__class__.__name__}({repr(self._env)})"

    def __getattr__(self, name: str) -> Any:
        if name == "__setstate__":
            raise AttributeError(name)
        return getattr(self._env, name)

    @property
    def unwrapped(self) -> Environment:
        """Returns the wrapped env."""
        return self._env.unwrapped

    def reset(self, key: chex.PRNGKey) -> Tuple[State, TimeStep]:
        """Resets the environment to an initial state.

        Args:
            key: random key used to reset the environment.

        Returns:
            state: State object corresponding to the new state of the environment,
            timestep: TimeStep object corresponding the first timestep returned by the environment,
        """
        return self._env.reset(key)

    def step(self, state: State, action: chex.Array) -> Tuple[State, TimeStep]:
        """Run one timestep of the environment's dynamics.

        Args:
            state: State object containing the dynamics of the environment.
            action: Array containing the action to take.

        Returns:
            state: State object corresponding to the next state of the environment,
            timestep: TimeStep object corresponding the timestep returned by the environment,
        """
        return self._env.step(state, action)

    def observation_spec(self) -> specs.Spec:
        """Returns the observation spec."""
        return self._env.observation_spec()

    def action_spec(self) -> specs.Spec:
        """Returns the action spec."""
        return self._env.action_spec()

    def render(self, state: State) -> Any:
        """Compute render frames during initialisation of the environment.

        Args:
            state: State object containing the dynamics of the environment.
        """
        return self._env.render(state)

    def close(self) -> None:
        """Perform any necessary cleanup.

        Environments will automatically :meth:`close()` themselves when
        garbage collected or when the program exits.
        """
        return self._env.close()

    def __enter__(self) -> "Wrapper":
        return self

    def __exit__(self, *args: Any) -> None:
        self.close()


class JumanjiToDMEnvWrapper(dm_env.Environment):
    """A wrapper that converts Environment to dm_env.Environment."""

    def __init__(self, env: Environment, key: Optional[chex.PRNGKey] = None):
        """Create the wrapped environment.

        Args:
            env: `Environment`to wrap to a `dm_env.Environment`.
            key: optional key to initialize the `Environment` with.
        """
        self._env = env
        if key is None:
            self._key = jax.random.PRNGKey(0)
        else:
            self._key = key
        self._state: Any
        self._jitted_reset: Callable[[chex.PRNGKey], Tuple[State, TimeStep]] = jax.jit(
            self._env.reset
        )
<<<<<<< HEAD
        self._jitted_step: Callable[[State, Action], Tuple[State, TimeStep]] = jax.jit(
            self._env.step
        )
=======
        self._jitted_step: Callable[
            [State, chex.Array], Tuple[State, TimeStep]
        ] = jax.jit(self._env.step)
>>>>>>> be023402

    def __repr__(self) -> str:
        return str(self._env.__repr__())

    def reset(self) -> dm_env.TimeStep:
        """Starts a new sequence and returns the first `TimeStep` of this sequence.

        Returns:
            A `TimeStep` namedtuple containing:
                - step_type: A `StepType` of `FIRST`.
                - reward: `None`, indicating the reward is undefined.
                - discount: `None`, indicating the discount is undefined.
                - observation: A NumPy array, or a nested dict, list or tuple of arrays.
                    Scalar values that can be cast to NumPy arrays (e.g. Python floats)
                    are also valid in place of a scalar array. Must conform to the
                    specification returned by `observation_spec()`.
        """
        reset_key, self._key = jax.random.split(self._key)
        self._state, timestep = self._jitted_reset(reset_key)
        return dm_env.restart(observation=timestep.observation)

    def step(self, action: chex.ArrayNumpy) -> dm_env.TimeStep:
        """Updates the environment according to the action and returns a `TimeStep`.

        If the environment returned a `TimeStep` with `StepType.LAST` at the
        previous step, this call to `step` will start a new sequence and `action`
        will be ignored.

        This method will also start a new sequence if called after the environment
        has been constructed and `reset` has not been called. Again, in this case
        `action` will be ignored.

        Args:
            action: A NumPy array, or a nested dict, list or tuple of arrays
                corresponding to `action_spec()`.

        Returns:
            A `TimeStep` namedtuple containing:
                - step_type: A `StepType` value.
                - reward: Reward at this timestep, or None if step_type is
                    `StepType.FIRST`. Must conform to the specification returned by
                    `reward_spec()`.
                - discount: A discount in the range [0, 1], or None if step_type is
                    `StepType.FIRST`. Must conform to the specification returned by
                    `discount_spec()`.
                - observation: A NumPy array, or a nested dict, list or tuple of arrays.
                    Scalar values that can be cast to NumPy arrays (e.g. Python floats)
                    are also valid in place of a scalar array. Must conform to the
                    specification returned by `observation_spec()`.
        """
        self._state, timestep = self._jitted_step(self._state, action)
        return dm_env.TimeStep(
            step_type=timestep.step_type,
            reward=timestep.reward,
            discount=timestep.discount,
            observation=timestep.observation,
        )

    def observation_spec(self) -> dm_env.specs.Array:
        """Returns the dm_env observation spec."""
        return specs.jumanji_specs_to_dm_env_specs(self._env.observation_spec())

    def action_spec(self) -> dm_env.specs.Array:
        """Returns the dm_env action spec."""
        return specs.jumanji_specs_to_dm_env_specs(self._env.action_spec())

    @property
    def unwrapped(self) -> Environment:
        return self._env


class MultiToSingleWrapper(Wrapper):
    """A wrapper that converts a multi-agent Environment to a single-agent Environment."""

    def __init__(
        self,
        env: Environment,
        reward_aggregator: Callable = jnp.sum,
        discount_aggregator: Callable = jnp.max,
    ):
        """Create the wrapped environment.

        Args:
            env: `Environment` to wrap to a `dm_env.Environment`.
            reward_aggregator: a function to aggregate all agents rewards into a single scalar
                value, e.g. sum.
            discount_aggregator: a function to aggregate all agents discounts into a single
                scalar value, e.g. max.
        """
        super().__init__(env)
        self._reward_aggregator = reward_aggregator
        self._discount_aggregator = discount_aggregator

    def _aggregate_timestep(self, timestep: TimeStep) -> TimeStep:
        """Apply the reward and discount aggregator to a multi-agent
            timestep object to create a new timestep object that consists
            of a scalar reward and discount value.

        Args:
            timestep: the multi agent timestep object.

        Return:
            a single agent compatible timestep object."""

        return TimeStep(
            step_type=timestep.step_type,
            observation=timestep.observation,
            reward=self._reward_aggregator(timestep.reward),
            discount=self._discount_aggregator(timestep.discount),
            extras=timestep.extras,
        )

    def reset(self, key: chex.PRNGKey) -> Tuple[State, TimeStep[Observation]]:
        """Resets the environment to an initial state.

        Args:
            key: random key used to reset the environment.

        Returns:
            state: State object corresponding to the new state of the environment,
            timestep: TimeStep object corresponding the first timestep returned by the environment,
        """
        state, timestep = self._env.reset(key)
        timestep = self._aggregate_timestep(timestep)
        return state, timestep

<<<<<<< HEAD
    def step(self, state: State, action: Action) -> Tuple[State, TimeStep[Observation]]:
=======
    def step(
        self, state: State, action: chex.Array
    ) -> Tuple[State, TimeStep[Observation]]:
>>>>>>> be023402
        """Run one timestep of the environment's dynamics.

        The rewards are aggregated into a single value based on the given reward aggregator.
        The discount value is set to the largest discount of all the agents. This
        essentially means that if any single agent is alive, the discount value won't be zero.

        Args:
            state: State object containing the dynamics of the environment.
            action: Array containing the action to take.

        Returns:
            state: State object corresponding to the next state of the environment,
            timestep: TimeStep object corresponding the timestep returned by the environment,
        """
        state, timestep = self._env.step(state, action)
        timestep = self._aggregate_timestep(timestep)
        return state, timestep


class VmapWrapper(Wrapper):
    """Vectorized Jax env.
    Please note that all methods that return arrays do not return a batch dimension because the
    batch size is not known to the VmapWrapper. Methods that omit the batch dimension include:
    - observation_spec
    - action_spec
    - reward_spec
    - discount_spec
    """

    def reset(self, key: chex.PRNGKey) -> Tuple[State, TimeStep[Observation]]:
        """Resets the environment to an initial state.

        The first dimension of the key will dictate the number of concurrent environments.

        To obtain a key with the right first dimension, you may call `jax.random.split` on key
        with the parameter `num` representing the number of concurrent environments.

        Args:
            key: random keys used to reset the environments where the first dimension is the number
                of desired environments.

        Returns:
            state: State object corresponding to the new state of the environments,
            timestep: TimeStep object corresponding the first timesteps returned by the
                environments,
        """
        state, timestep = jax.vmap(self._env.reset)(key)
        return state, timestep

<<<<<<< HEAD
    def step(self, state: State, action: Action) -> Tuple[State, TimeStep[Observation]]:
=======
    def step(
        self, state: State, action: chex.Array
    ) -> Tuple[State, TimeStep[Observation]]:
>>>>>>> be023402
        """Run one timestep of the environment's dynamics.

        The first dimension of the state will dictate the number of concurrent environments.

        See `VmapWrapper.reset` for more details on how to get a state of concurrent
        environments.

        Args:
            state: State object containing the dynamics of the environments.
            action: Array containing the actions to take.

        Returns:
            state: State object corresponding to the next states of the environments,
            timestep: TimeStep object corresponding the timesteps returned by the environments,
        """
        state, timestep = jax.vmap(self._env.step)(state, action)
        return state, timestep

    def render(self, state: State) -> Any:
        """Render the first environment state of the given batch.
        The remaining elements of the batched state are ignored.

        Args:
            state: State object containing the current dynamics of the environment.
        """
        state_0 = tree_utils.tree_slice(state, 0)
        return super().render(state_0)


class AutoResetWrapper(Wrapper):
    """Automatically resets environments that are done. Once the terminal state is reached,
    the state, observation, and step_type are reset. The observation and step_type of the
    terminal TimeStep is reset to the reset observation and StepType.FIRST, respectively.
    The reward, discount, and extras retrieved from the transition to the terminal state.
    WARNING: do not `jax.vmap` the wrapped environment (e.g. do not use with the `VmapWrapper`),
    which would lead to inefficient computation due to both the `step` and `reset` functions
    being processed each time `step` is called. Please use the `VmapAutoResetWrapper` instead.
    """

    def _auto_reset(
        self, state: State, timestep: TimeStep
    ) -> Tuple[State, TimeStep[Observation]]:
        """Reset the state and overwrite `timestep.observation` with the reset observation
        if the episode has terminated.
        """
        if not hasattr(state, "key"):
            raise AttributeError(
                "This wrapper assumes that the state has attribute key which is used"
                " as the source of randomness for automatic reset"
            )

        # Make sure that the random key in the environment changes at each call to reset.
        # State is a type variable hence it does not have key type hinted, so we type ignore.
        key, _ = jax.random.split(state.key)  # type: ignore
        state, reset_timestep = self._env.reset(key)

        # Replace observation with reset observation.
        timestep = timestep.replace(  # type: ignore
            observation=reset_timestep.observation,
            step_type=reset_timestep.step_type,
        )

        return state, timestep

<<<<<<< HEAD
    def step(self, state: State, action: Action) -> Tuple[State, TimeStep[Observation]]:
=======
    def step(
        self, state: State, action: chex.Array
    ) -> Tuple[State, TimeStep[Observation]]:
>>>>>>> be023402
        """Step the environment, with automatic resetting if the episode terminates."""
        state, timestep = self._env.step(state, action)

        # Overwrite the state and timestep appropriately if the episode terminates.
        state, timestep = jax.lax.cond(
            timestep.last(),
            self._auto_reset,
<<<<<<< HEAD
            lambda *x: x,
            state,
            timestep,
        )

        return state, timestep


class VmapAutoResetWrapper(Wrapper):
    """Efficient combination of VmapWrapper and AutoResetWrapper, to be used as a replacement of
    the combination of both wrappers.
    `env = VmapAutoResetWrapper(env)` is equivalent to `env = VmapWrapper(AutoResetWrapper(env))`
    but is more efficient as it parallelizes homogeneous computation and does not run branches
    of the computational graph that are not needed (heterogeneous computation).
    - Homogeneous computation: call step function on all environments in the batch.
    - Heterogeneous computation: conditional auto-reset (call reset function for some environments
        within the batch because they have terminated).
    """

    def reset(self, key: chex.PRNGKey) -> Tuple[State, TimeStep[Observation]]:
        """Resets a batch of environments to initial states.

        The first dimension of the key will dictate the number of concurrent environments.

        To obtain a key with the right first dimension, you may call `jax.random.split` on key
        with the parameter `num` representing the number of concurrent environments.

        Args:
            key: random keys used to reset the environments where the first dimension is the number
                of desired environments.

        Returns:
            state: `State` object corresponding to the new state of the environments,
            timestep: `TimeStep` object corresponding the first timesteps returned by the
                environments,
        """
        state, timestep = jax.vmap(self._env.reset)(key)
        return state, timestep

    def step(self, state: State, action: Action) -> Tuple[State, TimeStep[Observation]]:
        """Run one timestep of all environments' dynamics. It automatically resets environment(s)
        in which episodes have terminated.

        The first dimension of the state will dictate the number of concurrent environments.

        See `VmapAutoResetWrapper.reset` for more details on how to get a state of concurrent
        environments.

        Args:
            state: `State` object containing the dynamics of the environments.
            action: `Array` containing the actions to take.

        Returns:
            state: `State` object corresponding to the next states of the environments.
            timestep: `TimeStep` object corresponding the timesteps returned by the environments.
        """
        # Vmap homogeneous computation (parallelizable).
        state, timestep = jax.vmap(self._env.step)(state, action)
        # Map heterogeneous computation (non-parallelizable).
        state, timestep = jax.lax.map(
            lambda args: self._maybe_reset(*args), (state, timestep)
        )
        return state, timestep

    def _auto_reset(
        self, state: State, timestep: TimeStep
    ) -> Tuple[State, TimeStep[Observation]]:
        """Reset the state and overwrite `timestep.observation` with the reset observation
        if the episode has terminated.
        """
        if not hasattr(state, "key"):
            raise AttributeError(
                "This wrapper assumes that the state has attribute key which is used"
                " as the source of randomness for automatic reset"
            )

        # Make sure that the random key in the environment changes at each call to reset.
        # State is a type variable hence it does not have key type hinted, so we type ignore.
        key, _ = jax.random.split(state.key)
        state, reset_timestep = self._env.reset(key)

        # Replace observation with reset observation.
        timestep = timestep.replace(  # type: ignore
            observation=reset_timestep.observation,
            step_type=reset_timestep.step_type,
        )

        return state, timestep

    def _maybe_reset(
        self, state: State, timestep: TimeStep
    ) -> Tuple[State, TimeStep[Observation]]:
        """Overwrite the state and timestep appropriately if the episode terminates."""
        state, timestep = jax.lax.cond(
            timestep.last(),
            self._auto_reset,
=======
>>>>>>> be023402
            lambda *x: x,
            state,
            timestep,
        )

        return state, timestep

    def render(self, state: State) -> Any:
        """Render the first environment state of the given batch.
        The remaining elements of the batched state are ignored.

        Args:
            state: State object containing the current dynamics of the environment.
        """
        state_0 = tree_utils.tree_slice(state, 0)
        return super().render(state_0)


class VmapAutoResetWrapper(Wrapper):
    """Efficient combination of VmapWrapper and AutoResetWrapper, to be used as a replacement of
    the combination of both wrappers.
    `env = VmapAutoResetWrapper(env)` is equivalent to `env = VmapWrapper(AutoResetWrapper(env))`
    but is more efficient as it parallelizes homogeneous computation and does not run branches
    of the computational graph that are not needed (heterogeneous computation).
    - Homogeneous computation: call step function on all environments in the batch.
    - Heterogeneous computation: conditional auto-reset (call reset function for some environments
        within the batch because they have terminated).
    """

    def reset(self, key: chex.PRNGKey) -> Tuple[State, TimeStep[Observation]]:
        """Resets a batch of environments to initial states.

        The first dimension of the key will dictate the number of concurrent environments.

        To obtain a key with the right first dimension, you may call `jax.random.split` on key
        with the parameter `num` representing the number of concurrent environments.

        Args:
            key: random keys used to reset the environments where the first dimension is the number
                of desired environments.

        Returns:
            state: `State` object corresponding to the new state of the environments,
            timestep: `TimeStep` object corresponding the first timesteps returned by the
                environments,
        """
        state, timestep = jax.vmap(self._env.reset)(key)
        return state, timestep

    def step(
        self, state: State, action: chex.Array
    ) -> Tuple[State, TimeStep[Observation]]:
        """Run one timestep of all environments' dynamics. It automatically resets environment(s)
        in which episodes have terminated.

        The first dimension of the state will dictate the number of concurrent environments.

        See `VmapAutoResetWrapper.reset` for more details on how to get a state of concurrent
        environments.

        Args:
            state: `State` object containing the dynamics of the environments.
            action: `Array` containing the actions to take.

        Returns:
            state: `State` object corresponding to the next states of the environments.
            timestep: `TimeStep` object corresponding the timesteps returned by the environments.
        """
        # Vmap homogeneous computation (parallelizable).
        state, timestep = jax.vmap(self._env.step)(state, action)
        # Map heterogeneous computation (non-parallelizable).
        state, timestep = jax.lax.map(
            lambda args: self._maybe_reset(*args), (state, timestep)
        )
        return state, timestep

    def _auto_reset(
        self, state: State, timestep: TimeStep
    ) -> Tuple[State, TimeStep[Observation]]:
        """Reset the state and overwrite `timestep.observation` with the reset observation
        if the episode has terminated.
        """
        if not hasattr(state, "key"):
            raise AttributeError(
                "This wrapper assumes that the state has attribute key which is used"
                " as the source of randomness for automatic reset"
            )

        # Make sure that the random key in the environment changes at each call to reset.
        # State is a type variable hence it does not have key type hinted, so we type ignore.
        key, _ = jax.random.split(state.key)
        state, reset_timestep = self._env.reset(key)

        # Replace observation with reset observation.
        timestep = timestep.replace(  # type: ignore
            observation=reset_timestep.observation,
            step_type=reset_timestep.step_type,
        )

        return state, timestep

    def _maybe_reset(
        self, state: State, timestep: TimeStep
    ) -> Tuple[State, TimeStep[Observation]]:
        """Overwrite the state and timestep appropriately if the episode terminates."""
        state, timestep = jax.lax.cond(
            timestep.last(),
            self._auto_reset,
            lambda *x: x,
            state,
            timestep,
        )

        return state, timestep

    def render(self, state: State) -> Any:
        """Render the first environment state of the given batch.
        The remaining elements of the batched state are ignored.

        Args:
            state: State object containing the current dynamics of the environment.
        """
        state_0 = tree_utils.tree_slice(state, 0)
        return super().render(state_0)


class JumanjiToGymWrapper(gym.Env):
    """A wrapper that converts a Jumanji `Environment` to one that follows the `gym.Env` API."""

    # Flag that prevents `gym.register` from misinterpreting the `_step` and
    # `_reset` as signs of a deprecated gym Env API.
    _gym_disable_underscore_compat: ClassVar[bool] = True

    def __init__(self, env: Environment, seed: int = 0, backend: Optional[str] = None):
        """Create the Gym environment.

        Args:
            env: `Environment` to wrap to a `gym.Env`.
            seed: the seed that is used to initialize the environment's PRNG.
            backend: the XLA backend.
        """
        self._env = env
        self.metadata: Dict[str, str] = {}
        self._key = jax.random.PRNGKey(seed)
        self.backend = backend
        self._state = None
        self.observation_space = specs.jumanji_specs_to_gym_spaces(
            self._env.observation_spec()
        )
        self.action_space = specs.jumanji_specs_to_gym_spaces(self._env.action_spec())

        def reset(key: chex.PRNGKey) -> Tuple[State, Observation, Optional[Dict]]:
            """Reset function of a Jumanji environment to be jitted."""
            state, timestep = self._env.reset(key)
            return state, timestep.observation, timestep.extras

        self._reset = jax.jit(reset, backend=self.backend)

        def step(
<<<<<<< HEAD
            state: State, action: Action
=======
            state: State, action: chex.Array
>>>>>>> be023402
        ) -> Tuple[State, Observation, chex.Array, bool, Optional[Any]]:
            """Step function of a Jumanji environment to be jitted."""
            state, timestep = self._env.step(state, action)
            done = jnp.bool_(timestep.last())
            return state, timestep.observation, timestep.reward, done, timestep.extras

        self._step = jax.jit(step, backend=self.backend)

    def reset(
        self,
        *,
        seed: Optional[int] = None,
        return_info: bool = False,
        options: Optional[dict] = None,
    ) -> Union[GymObservation, Tuple[GymObservation, Optional[Any]]]:
        """Resets the environment to an initial state by starting a new sequence
        and returns the first `Observation` of this sequence.

        Returns:
            obs: an element of the environment's observation_space.
            info (optional): contains supplementary information such as metrics.
        """
        if seed is not None:
            self.seed(seed)
        key, self._key = jax.random.split(self._key)
        self._state, obs, extras = self._reset(key)

        # Convert the observation to a numpy array or a nested dict thereof
        obs = jumanji_to_gym_obs(obs)

        if return_info:
            info = jax.tree_util.tree_map(np.asarray, extras)
            return obs, info
        else:
            return obs  # type: ignore

    def step(
        self, action: chex.ArrayNumpy
    ) -> Tuple[GymObservation, float, bool, Optional[Any]]:
        """Updates the environment according to the action and returns an `Observation`.

        Args:
            action: A NumPy array representing the action provided by the agent.

        Returns:
            observation: an element of the environment's observation_space.
            reward: the amount of reward returned as a result of taking the action.
            terminated: whether a terminal state is reached.
            info: contains supplementary information such as metrics.
        """

        action = jnp.array(action)  # Convert input numpy array to JAX array
        self._state, obs, reward, done, extras = self._step(self._state, action)

        # Convert to get the correct signature
        obs = jumanji_to_gym_obs(obs)
        reward = float(reward)
        terminated = bool(done)
        info = jax.tree_util.tree_map(np.asarray, extras)

        return obs, reward, terminated, info

    def seed(self, seed: int = 0) -> None:
        """Function which sets the seed for the environment's random number generator(s).

        Args:
            seed: the seed value for the random number generator(s).
        """
        self._key = jax.random.PRNGKey(seed)

    def render(self, mode: str = "human") -> Any:
        """Renders the environment.

        Args:
            mode: currently not used since Jumanji does not currently support modes.
        """
        del mode
        return self._env.render(self._state)

    def close(self) -> None:
        """Closes the environment, important for rendering where pygame is imported."""
        self._env.close()

    @property
    def unwrapped(self) -> Environment:
        return self._env


def jumanji_to_gym_obs(observation: Observation) -> GymObservation:
    """Convert a Jumanji observation into a gym observation.

    Args:
        observation: JAX pytree with (possibly nested) containers that
            either have the `__dict__` or `_asdict` methods implemented.

    Returns:
        Numpy array or nested dictionary of numpy arrays.
    """
    if isinstance(observation, chex.Array):
        return np.asarray(observation)
    elif hasattr(observation, "__dict__"):
        # Applies to various containers including `chex.dataclass`
        return {
            key: jumanji_to_gym_obs(value) for key, value in vars(observation).items()
        }
    elif hasattr(observation, "_asdict"):
        # Applies to `NamedTuple` container.
        return {
            key: jumanji_to_gym_obs(value)
            for key, value in observation._asdict().items()  # type: ignore
        }
    else:
        raise NotImplementedError(
            "Conversion only implemented for JAX pytrees with (possibly nested) containers "
            "that either have the `__dict__` or `_asdict` methods implemented."
        )<|MERGE_RESOLUTION|>--- conflicted
+++ resolved
@@ -138,15 +138,9 @@
         self._jitted_reset: Callable[[chex.PRNGKey], Tuple[State, TimeStep]] = jax.jit(
             self._env.reset
         )
-<<<<<<< HEAD
-        self._jitted_step: Callable[[State, Action], Tuple[State, TimeStep]] = jax.jit(
-            self._env.step
-        )
-=======
         self._jitted_step: Callable[
             [State, chex.Array], Tuple[State, TimeStep]
         ] = jax.jit(self._env.step)
->>>>>>> be023402
 
     def __repr__(self) -> str:
         return str(self._env.__repr__())
@@ -273,13 +267,9 @@
         timestep = self._aggregate_timestep(timestep)
         return state, timestep
 
-<<<<<<< HEAD
-    def step(self, state: State, action: Action) -> Tuple[State, TimeStep[Observation]]:
-=======
     def step(
         self, state: State, action: chex.Array
     ) -> Tuple[State, TimeStep[Observation]]:
->>>>>>> be023402
         """Run one timestep of the environment's dynamics.
 
         The rewards are aggregated into a single value based on the given reward aggregator.
@@ -329,13 +319,9 @@
         state, timestep = jax.vmap(self._env.reset)(key)
         return state, timestep
 
-<<<<<<< HEAD
-    def step(self, state: State, action: Action) -> Tuple[State, TimeStep[Observation]]:
-=======
     def step(
         self, state: State, action: chex.Array
     ) -> Tuple[State, TimeStep[Observation]]:
->>>>>>> be023402
         """Run one timestep of the environment's dynamics.
 
         The first dimension of the state will dictate the number of concurrent environments.
@@ -400,13 +386,9 @@
 
         return state, timestep
 
-<<<<<<< HEAD
-    def step(self, state: State, action: Action) -> Tuple[State, TimeStep[Observation]]:
-=======
     def step(
         self, state: State, action: chex.Array
     ) -> Tuple[State, TimeStep[Observation]]:
->>>>>>> be023402
         """Step the environment, with automatic resetting if the episode terminates."""
         state, timestep = self._env.step(state, action)
 
@@ -414,7 +396,6 @@
         state, timestep = jax.lax.cond(
             timestep.last(),
             self._auto_reset,
-<<<<<<< HEAD
             lambda *x: x,
             state,
             timestep,
@@ -454,114 +435,6 @@
         state, timestep = jax.vmap(self._env.reset)(key)
         return state, timestep
 
-    def step(self, state: State, action: Action) -> Tuple[State, TimeStep[Observation]]:
-        """Run one timestep of all environments' dynamics. It automatically resets environment(s)
-        in which episodes have terminated.
-
-        The first dimension of the state will dictate the number of concurrent environments.
-
-        See `VmapAutoResetWrapper.reset` for more details on how to get a state of concurrent
-        environments.
-
-        Args:
-            state: `State` object containing the dynamics of the environments.
-            action: `Array` containing the actions to take.
-
-        Returns:
-            state: `State` object corresponding to the next states of the environments.
-            timestep: `TimeStep` object corresponding the timesteps returned by the environments.
-        """
-        # Vmap homogeneous computation (parallelizable).
-        state, timestep = jax.vmap(self._env.step)(state, action)
-        # Map heterogeneous computation (non-parallelizable).
-        state, timestep = jax.lax.map(
-            lambda args: self._maybe_reset(*args), (state, timestep)
-        )
-        return state, timestep
-
-    def _auto_reset(
-        self, state: State, timestep: TimeStep
-    ) -> Tuple[State, TimeStep[Observation]]:
-        """Reset the state and overwrite `timestep.observation` with the reset observation
-        if the episode has terminated.
-        """
-        if not hasattr(state, "key"):
-            raise AttributeError(
-                "This wrapper assumes that the state has attribute key which is used"
-                " as the source of randomness for automatic reset"
-            )
-
-        # Make sure that the random key in the environment changes at each call to reset.
-        # State is a type variable hence it does not have key type hinted, so we type ignore.
-        key, _ = jax.random.split(state.key)
-        state, reset_timestep = self._env.reset(key)
-
-        # Replace observation with reset observation.
-        timestep = timestep.replace(  # type: ignore
-            observation=reset_timestep.observation,
-            step_type=reset_timestep.step_type,
-        )
-
-        return state, timestep
-
-    def _maybe_reset(
-        self, state: State, timestep: TimeStep
-    ) -> Tuple[State, TimeStep[Observation]]:
-        """Overwrite the state and timestep appropriately if the episode terminates."""
-        state, timestep = jax.lax.cond(
-            timestep.last(),
-            self._auto_reset,
-=======
->>>>>>> be023402
-            lambda *x: x,
-            state,
-            timestep,
-        )
-
-        return state, timestep
-
-    def render(self, state: State) -> Any:
-        """Render the first environment state of the given batch.
-        The remaining elements of the batched state are ignored.
-
-        Args:
-            state: State object containing the current dynamics of the environment.
-        """
-        state_0 = tree_utils.tree_slice(state, 0)
-        return super().render(state_0)
-
-
-class VmapAutoResetWrapper(Wrapper):
-    """Efficient combination of VmapWrapper and AutoResetWrapper, to be used as a replacement of
-    the combination of both wrappers.
-    `env = VmapAutoResetWrapper(env)` is equivalent to `env = VmapWrapper(AutoResetWrapper(env))`
-    but is more efficient as it parallelizes homogeneous computation and does not run branches
-    of the computational graph that are not needed (heterogeneous computation).
-    - Homogeneous computation: call step function on all environments in the batch.
-    - Heterogeneous computation: conditional auto-reset (call reset function for some environments
-        within the batch because they have terminated).
-    """
-
-    def reset(self, key: chex.PRNGKey) -> Tuple[State, TimeStep[Observation]]:
-        """Resets a batch of environments to initial states.
-
-        The first dimension of the key will dictate the number of concurrent environments.
-
-        To obtain a key with the right first dimension, you may call `jax.random.split` on key
-        with the parameter `num` representing the number of concurrent environments.
-
-        Args:
-            key: random keys used to reset the environments where the first dimension is the number
-                of desired environments.
-
-        Returns:
-            state: `State` object corresponding to the new state of the environments,
-            timestep: `TimeStep` object corresponding the first timesteps returned by the
-                environments,
-        """
-        state, timestep = jax.vmap(self._env.reset)(key)
-        return state, timestep
-
     def step(
         self, state: State, action: chex.Array
     ) -> Tuple[State, TimeStep[Observation]]:
@@ -672,11 +545,7 @@
         self._reset = jax.jit(reset, backend=self.backend)
 
         def step(
-<<<<<<< HEAD
-            state: State, action: Action
-=======
             state: State, action: chex.Array
->>>>>>> be023402
         ) -> Tuple[State, Observation, chex.Array, bool, Optional[Any]]:
             """Step function of a Jumanji environment to be jitted."""
             state, timestep = self._env.step(state, action)
